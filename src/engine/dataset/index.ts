import { Quad, DefaultGraph, NamedNode, Quad_Subject, Quad_Predicate, Quad_Object } from 'rdf-js';
import { defaultGraph } from '@rdfjs/data-model';
<<<<<<< HEAD
import { RdfStore, MatchTerms } from 'quadstore';
=======
import { RdfStore } from 'quadstore';
import AsyncLock = require('async-lock');
>>>>>>> ec85c591
import { AbstractLevelDOWN, AbstractOpenOptions } from 'abstract-leveldown';
import { Observable } from 'rxjs';
import { generate as uuid } from 'short-uuid';
import { check, Stopwatch } from '../util';
<<<<<<< HEAD
import { LockManager } from '../locks';
import { promisify } from 'util';
import { QuadSet } from '../quads';
import { Filter } from '../indices';
=======
import dataFactory = require('@rdfjs/data-model');
>>>>>>> ec85c591

/**
 * Atomically-applied patch to a quad-store.
 */
export interface Patch {
<<<<<<< HEAD
  readonly oldQuads: Quad[] | MatchTerms<Quad>;
  readonly newQuads: Quad[];
=======
  oldQuads: Quad[] | Partial<Quad>;
  newQuads: Quad[];
>>>>>>> ec85c591
}

/**
 * Specialised patch that allows concatenation.
 * Requires that the oldQuads are concrete Quads and not a MatchTerms.
 */
export class PatchQuads implements Patch {
  private readonly sets: { [key in keyof Patch]: QuadSet };

  constructor(
    oldQuads: Iterable<Quad> = [],
    newQuads: Iterable<Quad> = []) {
    this.sets = { oldQuads: new QuadSet(oldQuads), newQuads: new QuadSet(newQuads) };
    this.ensureMinimal();
  }

  get oldQuads() {
    return [...this.sets.oldQuads];
  }

  get newQuads() {
    return [...this.sets.newQuads];
  }

  get isEmpty() {
    return this.sets.newQuads.size === 0 && this.sets.oldQuads.size === 0;
  }

  append(patch: { [key in keyof Patch]?: Iterable<Quad> }) {
    this.sets.oldQuads.addAll(patch.oldQuads);
    this.sets.newQuads.addAll(patch.newQuads);
    this.ensureMinimal();
    return this;
  }

  remove(key: keyof Patch, quads: Iterable<Quad> | Filter<Quad>): Quad[] {
    return [...this.sets[key].deleteAll(quads)];
  }

  private ensureMinimal() {
    this.sets.newQuads.deleteAll(this.sets.oldQuads.deleteAll(this.sets.newQuads));
  }
}

export type GraphName = DefaultGraph | NamedNode;

/**
 * Writeable dataset. Transactions are atomically and serially applied.
 * Note that the patch created by a transaction can span Graphs - each
 * Quad in the patch will have a graph property.
 */
export interface Dataset {
  readonly location: string;

  graph(name?: GraphName): Graph;

  /**
   * Ensures that write transactions are executed serially against the store.
   * @param prepare prepares a write operation to be performed
   */
  transact(txn: TxnOptions<TxnResult>): Promise<void>;
  transact<T>(txn: TxnOptions<TxnValueResult<T>>): Promise<T>;

  close(): Promise<void>;
  readonly closed: boolean;
}

export interface TxnResult {
  patch?: Patch,
  after?(): unknown | Promise<unknown>;
  return?: unknown;
}

export interface TxnValueResult<T> extends TxnResult {
  return: T
}

export interface TxnOptions<T extends TxnResult> extends Partial<TxnContext> {
  prepare(txc: TxnContext): Promise<T>;
}

export interface TxnContext {
  id: string,
  sw: Stopwatch
}

const notClosed = check((d: Dataset) => !d.closed, () => new Error('Dataset closed'));

/**
 * Read-only utility interface for reading Quads from a Dataset.
 */
export interface Graph {
  readonly name: GraphName;

  match(subject?: Quad_Subject, predicate?: Quad_Predicate, object?: Quad_Object): Observable<Quad>;
}

export class QuadStoreDataset implements Dataset {
  readonly location: string;
  private readonly store: RdfStore;
  private readonly lock = new LockManager;
  private isClosed: boolean = false;
  private ready: Promise<unknown>;

  constructor(
    private readonly leveldown: AbstractLevelDOWN) {
    this.store = new RdfStore({ backend: leveldown, dataFactory });
    // Internal of level-js and leveldown
    this.location = (<any>leveldown).location ?? uuid();
    this.ready = new Promise((resolve, reject) => {
      this.store.on('ready', resolve);
      this.store.on('error', reject);
    });
  }

  async initialise(): Promise<QuadStoreDataset> {
    await this.ready;
    return this;
  }

  graph(name?: GraphName): Graph {
    return new QuadStoreGraph(this.store, name || defaultGraph());
  }

  @notClosed.async
  transact<T, O extends TxnResult>(txn: TxnOptions<O>): Promise<T> {
    const id = txn.id ?? uuid();
    const sw = txn.sw ?? new Stopwatch('txn', id);
    // The transaction lock ensures that read operations that are part of a
    // transaction (e.g. evaluating the @where clause) are not affected by
    // concurrent transactions (fully serialiseable consistency). This is
    // particularly important for SU-Set operation.
    /*
    TODO: This could be improved with snapshots, if all the reads were on the
    same event loop tick, see https://github.com/Level/leveldown/issues/486
    */
    sw.next('lock-wait');
    return this.lock.exclusive('txn', async () => {
      sw.next('prepare');
      const result = await txn.prepare({ id, sw: sw.lap });
      sw.next('apply');
      if (result.patch != null) {
        if (Array.isArray(result.patch.oldQuads)) {
          await this.store.multiPatch(result.patch.oldQuads, result.patch.newQuads);
        } else {
          const { subject, predicate, object, graph } = result.patch.oldQuads;
          await new Promise((resolve, reject) =>
            this.store.removeMatches(subject, predicate, object, graph)
              .on('end', resolve).on('error', reject));
          await this.store.multiPut(result.patch.newQuads);
        }
      }
      sw.stop();
      await result.after?.();
      return <T>result.return;
    });
  }

  @notClosed.async
  close(): Promise<void> {
    // Make efforts to ensure no transactions are running
    return this.lock.exclusive('txn', () => {
      this.isClosed = true;
      return promisify(this.leveldown.close.bind(this.leveldown))();
    });
  }

  get closed(): boolean {
    return this.isClosed;
  }
}

class QuadStoreGraph implements Graph {
  constructor(
    readonly store: RdfStore,
    readonly name: GraphName) {
  }

  match(subject?: Quad_Subject, predicate?: Quad_Predicate, object?: Quad_Object): Observable<Quad> {
    return new Observable(subs => {
      try {
        // match can throw! (Bug in quadstore)
        this.store.match(subject, predicate, object, this.name)
          .on('data', quad => subs.next(quad))
          .on('error', err => subs.error(err))
          .on('end', () => subs.complete());
      } catch (err) {
        subs.error(err);
      }
    });
  }
}
<|MERGE_RESOLUTION|>--- conflicted
+++ resolved
@@ -1,35 +1,21 @@
 import { Quad, DefaultGraph, NamedNode, Quad_Subject, Quad_Predicate, Quad_Object } from 'rdf-js';
 import { defaultGraph } from '@rdfjs/data-model';
-<<<<<<< HEAD
-import { RdfStore, MatchTerms } from 'quadstore';
-=======
-import { RdfStore } from 'quadstore';
-import AsyncLock = require('async-lock');
->>>>>>> ec85c591
-import { AbstractLevelDOWN, AbstractOpenOptions } from 'abstract-leveldown';
+import { Quadstore } from 'quadstore';
+import { AbstractLevelDOWN } from 'abstract-leveldown';
 import { Observable } from 'rxjs';
 import { generate as uuid } from 'short-uuid';
 import { check, Stopwatch } from '../util';
-<<<<<<< HEAD
 import { LockManager } from '../locks';
-import { promisify } from 'util';
 import { QuadSet } from '../quads';
 import { Filter } from '../indices';
-=======
 import dataFactory = require('@rdfjs/data-model');
->>>>>>> ec85c591
 
 /**
  * Atomically-applied patch to a quad-store.
  */
 export interface Patch {
-<<<<<<< HEAD
-  readonly oldQuads: Quad[] | MatchTerms<Quad>;
+  readonly oldQuads: Quad[] | Partial<Quad>;
   readonly newQuads: Quad[];
-=======
-  oldQuads: Quad[] | Partial<Quad>;
-  newQuads: Quad[];
->>>>>>> ec85c591
 }
 
 /**
@@ -129,24 +115,18 @@
 
 export class QuadStoreDataset implements Dataset {
   readonly location: string;
-  private readonly store: RdfStore;
+  private readonly store: Quadstore;
   private readonly lock = new LockManager;
   private isClosed: boolean = false;
-  private ready: Promise<unknown>;
-
-  constructor(
-    private readonly leveldown: AbstractLevelDOWN) {
-    this.store = new RdfStore({ backend: leveldown, dataFactory });
+
+  constructor(backend: AbstractLevelDOWN) {
+    this.store = new Quadstore({ backend, dataFactory });
     // Internal of level-js and leveldown
-    this.location = (<any>leveldown).location ?? uuid();
-    this.ready = new Promise((resolve, reject) => {
-      this.store.on('ready', resolve);
-      this.store.on('error', reject);
-    });
+    this.location = (<any>backend).location ?? uuid();
   }
 
   async initialise(): Promise<QuadStoreDataset> {
-    await this.ready;
+    await this.store.open();
     return this;
   }
 
@@ -171,21 +151,25 @@
       sw.next('prepare');
       const result = await txn.prepare({ id, sw: sw.lap });
       sw.next('apply');
-      if (result.patch != null) {
-        if (Array.isArray(result.patch.oldQuads)) {
-          await this.store.multiPatch(result.patch.oldQuads, result.patch.newQuads);
-        } else {
-          const { subject, predicate, object, graph } = result.patch.oldQuads;
-          await new Promise((resolve, reject) =>
-            this.store.removeMatches(subject, predicate, object, graph)
-              .on('end', resolve).on('error', reject));
-          await this.store.multiPut(result.patch.newQuads);
-        }
-      }
+      if (result.patch != null)
+        await this.apply(result.patch);
       sw.stop();
       await result.after?.();
       return <T>result.return;
     });
+  }
+
+  private async apply(patch: Patch) {
+    if (Array.isArray(patch.oldQuads)) {
+      await this.store.multiPatch(patch.oldQuads, patch.newQuads);
+    } else {
+      // FIXME: Not atomic! – Rarely used
+      const { subject, predicate, object, graph } = patch.oldQuads;
+      await new Promise((resolve, reject) =>
+        this.store.removeMatches(subject, predicate, object, graph)
+          .on('end', resolve).on('error', reject));
+      await this.store.multiPut(patch.newQuads);
+    }
   }
 
   @notClosed.async
@@ -193,7 +177,7 @@
     // Make efforts to ensure no transactions are running
     return this.lock.exclusive('txn', () => {
       this.isClosed = true;
-      return promisify(this.leveldown.close.bind(this.leveldown))();
+      return this.store.close();
     });
   }
 
@@ -204,7 +188,7 @@
 
 class QuadStoreGraph implements Graph {
   constructor(
-    readonly store: RdfStore,
+    readonly store: Quadstore,
     readonly name: GraphName) {
   }
 
