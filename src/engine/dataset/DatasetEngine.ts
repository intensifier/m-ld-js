import {
  GraphSubject, LiveStatus, MeldExtensions, MeldReadState, MeldStatus, StateProc, WriteOptions
} from '../../api';
import { MeldLocal, MeldRemotes, OperationMessage, Recovery, Revup, Snapshot } from '..';
import { liveRollup } from '../LiveValue';
import { Context, Pattern, Query, Read, Write } from '../../jrql-support';
import {
  BehaviorSubject, concat, concatMap, defaultIfEmpty, EMPTY, firstValueFrom, from, interval, merge,
  Observable, of, OperatorFunction, partition, Subscriber, Subscription
} from 'rxjs';
import { GlobalClock, TreeClock } from '../clocks';
import { SuSetDataset } from './SuSetDataset';
import { TreeClockMessageService } from '../messages';
import { Dataset } from '.';
import {
  debounceTime, delayWhen, distinctUntilChanged, expand, filter, finalize, ignoreElements, map,
  share, skipWhile, takeUntil, tap, toArray
} from 'rxjs/operators';
import { check, delayUntil, Future, inflateFrom, poisson, Stopwatch, tapComplete } from '../util';
import { LockManager } from '../locks';
import { levels } from 'loglevel';
import { AbstractMeld, comesAlive } from '../AbstractMeld';
import { RemoteOperations } from './RemoteOperations';
import { CloneEngine } from '../StateEngine';
import { MeldError, MeldErrorStatus } from '../MeldError';
import { AsyncIterator, TransformIterator, wrap } from 'asynciterator';
import { BaseStream } from '../../rdfjs-support';
import { Consumable } from 'rx-flowable';
import { JournalAdmin, MeldConfig } from '../../config';

enum ConnectStyle {
  SOFT, HARD
}

enum OperationOutcome {
  /** Operation was accepted (and may have precipitated un-buffering) */
  ACCEPTED,
  /** Operation was buffered in expectation of causal operations */
  BUFFERED,
  /** Operation was unacceptable due to missing prior operations */
  DISORDERED
}

export class DatasetEngine extends AbstractMeld implements CloneEngine, MeldLocal {
  protected static checkStateLocked =
    check((m: DatasetEngine) => m.lock.state('state') !== null,
      () => new MeldError('Unknown error', 'Clone state not locked'));

  private readonly dataset: SuSetDataset;
  private messageService: TreeClockMessageService;
  private readonly orderingBuffer: OperationMessage[] = [];
  private readonly remotes: Omit<MeldRemotes, 'operations'>;
  private readonly remoteOps: RemoteOperations;
  private subs = new Subscription;
  /**
   * Lock ordering matters to prevent deadlock. If both keys are required,
   * 'state' must be acquired first.
   */
  readonly lock: LockManager<'state' | 'live'>;
  // FIXME: New clone flag should be inferred from the journal (e.g. tail has no
  // operation) in case of crash between new clock and first snapshot
  private newClone: boolean = false;
  private readonly latestTicks = new BehaviorSubject<number>(NaN);
  private readonly networkTimeout: number;
  private readonly genesisClaim: boolean;
  readonly status: LiveStatus;
  /*readonly*/
  match: CloneEngine['match'];
  /*readonly*/
  query: CloneEngine['query'];

  constructor({ dataset, remotes, extensions, config, journalAdmin, context }: {
    dataset: Dataset;
    remotes: MeldRemotes;
    extensions: MeldExtensions;
    config: MeldConfig;
    journalAdmin?: JournalAdmin;
    context?: Context;
  }) {
    super(config);
    this.dataset = new SuSetDataset(
      dataset, context ?? {}, extensions, config, journalAdmin);
    this.lock = dataset.lock;
    this.subs.add(this.dataUpdates
      .pipe(map(update => update['@ticks']))
      .subscribe(this.latestTicks));
    this.remotes = remotes;
    this.remoteOps = new RemoteOperations(remotes);
    this.networkTimeout = config.networkTimeout ?? 5000;
    this.genesisClaim = config.genesis;
    this.status = this.createStatus();
    this.subs.add(this.status.subscribe(status => this.log.debug(status)));
  }

  /**
   * Must be called prior to making transactions against this clone. The
   * returned promise does not guarantee that the clone is live or up-to-date,
   * because it may be disconnected or still receiving recent updates from a
   * collaborator.
   *
   * An application may choose to delay its own initialisation until the latest
   * updates have been received, using the {@link status} field.
   *
   * @return resolves when the clone can accept transactions
   */
  @DatasetEngine.checkNotClosed.async
  async initialise(sw?: Stopwatch): Promise<void> {
    try {
      sw?.next('init');
      await this.initDataset();

      this.remotes.setLocal(this);
      // Establish a clock for this clone
      sw?.next('load-clock');
      let time = await this.dataset.loadClock();
      if (!time) {
        this.newClone = !this.genesisClaim; // New clone means non-genesis
        sw?.next('reset-clock');
        time = this.genesisClaim ? TreeClock.GENESIS : await this.remotes.newClock();
        await this.dataset.resetClock(time);
      }
      this.log.info('has time', time);
      this.messageService = new TreeClockMessageService(time);
      this.latestTicks.next(time.ticks);

      // Revving-up will inject missed messages so the ordering buffer is
      // redundant when outdated, even if the remotes were previously attached.
      this.subs.add(this.remoteOps.outdated.subscribe(outdated => {
        if (outdated && this.orderingBuffer.length > 0) {
          this.log.info(`Discarding ${this.orderingBuffer.length} items from ordering buffer`);
          this.orderingBuffer.length = 0;
        }
      }));

      // Create a stream of 'opportunities' to decide our liveness, i.e.
      // re-connect. The stream errors/completes with the remote updates.
      this.subs.add(merge(
        // 1. Changes to the liveness of the remotes. This emits the current
        //    liveness, but we don't use it because the value might have changed
        //    by the time we get the lock.
        this.remotes.live,
        // 2. Chronic buffering of operations
        // 3. Disordered operations
        this.operationProblems
      ).pipe(
        // 4. Last attempt to connect can generate more attempts (delay if soft)
        expand(() => this.decideLive()
          .pipe(delayWhen(this.reconnectDelayer)))
      ).subscribe({
        error: err => this.close(err),
        complete: () => this.close()
      }));

      if (this.newClone) {
        sw?.next('comes-alive');
        // For a new non-genesis clone, the first connect is essential.
        await comesAlive(this);
      }
      // Inform the dataset that we're open for business
      await this.lock.share('state', 'initialised',
        () => this.dataset.allowTransact());
    } catch (e) {
      // Failed to initialise somehow – this is fatal
      await this.close(e);
      throw e;
    }
  }

  private async initDataset() {
    await this.dataset.initialise();
    const rdfSrc = this.dataset.readState;
    // Raw RDF methods just pass through to the dataset when its initialised
    this.match = this.wrapStreamFn(rdfSrc.match.bind(rdfSrc));
    // @ts-ignore - TS can't cope with overloaded query method
    this.query = this.wrapStreamFn(rdfSrc.query.bind(rdfSrc));
  }

  private reconnectDelayer = (style: ConnectStyle): Observable<number> => {
    switch (style) {
      case ConnectStyle.HARD:
        // Hard retry is immediate
        return of(0);
      case ConnectStyle.SOFT:
        // Soft retry is a distribution ~(>=0 mean 2) * network timeout
        return interval((poisson(2) + 1) * Math.random() * this.networkTimeout);
    }
  };

  get dataUpdates() {
    return this.dataset.updates;
  }

  private get isGenesis(): boolean {
    return this.localTime.isId;
  }

  private get localTime() {
    return this.messageService.peek();
  }

  /**
   * Creates observables that emit if
   * - operations are being chronically buffered or
   * - a operation is received out of order.
   *
   * The former emits if the buffer has been filling for longer than the network
   * timeout. This observables are subscribed in the initialise() method.
   */
  private get operationProblems(): Observable<OperationOutcome> {
    const acceptOutcomes = this.remoteOps.receiving.pipe(
      // Only try and accept one operation at a time. If the operation no longer
      // belongs to the remotes' active 'period', discard it.
      concatMap(([op, period]) => period === this.remoteOps.period ?
        this.acceptRemoteOperation(op) : EMPTY),
      // Ensure that the merge below does not incur two subscribes
      share());
    const [disordered, maybeBuffering] = partition(acceptOutcomes,
      outcome => outcome === OperationOutcome.DISORDERED);
    // Disordered messages are an immediate problem, buffering only if chronic
    const isBuffering = maybeBuffering.pipe(
      // Accepted messages need no action, we are only interested in buffered
      filter(outcome => outcome === OperationOutcome.BUFFERED),
      // Wait for the network timeout in case the buffer clears
      debounceTime(this.networkTimeout),
      // After the debounce, check if still buffering
      filter(() => {
        if (this.orderingBuffer.length > 0) {
          // We're missing messages that have been received by others.
          // Let's re-connect to see if we can get back on track.
          this.log.warn('Messages are out of order and backing up. Re-connecting.');
          return true;
        } else {
          this.log.debug('Messages were out of order, but now cleared.');
          return false;
        }
      }));
    return merge(disordered, isBuffering)
      .pipe(tap(() => this.remoteOps.detach('outdated')));
  }

  private async acceptRemoteOperation(op: OperationMessage): Promise<OperationOutcome> {
    const logBody = this.log.getLevel() < levels.DEBUG ? op : `${op.time}`;
    this.log.debug('Receiving', logBody);
    // Grab the state lock, per CloneEngine contract and to ensure that all
    // clock ticks are immediately followed by their respective transactions.
    return this.lock.exclusive('state', 'remote operation', async () => {
      try {
        const startTime = this.localTime;
        return await this.messageService.receive(op, this.orderingBuffer,
          async (msg, prevTime) => {
            // Check that we have the previous message from this clock ID
            const ticksSeen = prevTime.getTicks(msg.time);
            if (msg.time.ticks <= ticksSeen) {
              // Already had this message.
              this.log.debug('Ignoring outdated', logBody);
              msg.delivered.resolve();
            } else if (msg.prev > ticksSeen) {
              // We're missing a message. Reset the clock and trigger a re-connect.
              this.messageService.push(startTime);
              const outOfOrder = new MeldError('Update out of order', `
              Update claims prev is ${msg.prev} (${msg.time}),
              but local clock was ${ticksSeen} (${prevTime})`);
              msg.delivered.reject(outOfOrder);
              throw outOfOrder;
            } else {
              this.log.debug('Accepting', logBody);
              const cxOp = await this.dataset.apply(msg, this.messageService);
              if (cxOp != null)
                this.nextOperation(cxOp);
              msg.delivered.resolve();
            }
<<<<<<< HEAD
          }) ? OperationOutcome.ACCEPTED : OperationOutcome.BUFFERED;
=======
          });
        // The applications will enqueue in order on the dataset's transaction lock
        await Promise.all(applications.map(
          async ([msg, localTime, cxnTime]) => {
            const cxOp = await this.dataset.apply(msg, localTime, cxnTime);
            if (cxOp != null)
              this.nextOperation(cxOp, 'constraint');
            msg.delivered.resolve();
          }));
        return accepted ? OperationOutcome.ACCEPTED : OperationOutcome.BUFFERED;
>>>>>>> f9a23d3e
      } catch (err) {
        if (err instanceof MeldError && err.status === MeldErrorStatus['Update out of order']) {
          this.log.info(err.message);
          return OperationOutcome.DISORDERED;
        } else {
          throw err;
        }
      }
    });
  }

  /**
   * @returns Zero or one retry indication. If zero, success. If a value is
   * emitted, it indicates failure, and the value is whether the re-connect
   * should be hard. Emission of an error is catastrophic.
   */
  private decideLive(): Observable<ConnectStyle> {
    return new Observable(retry => {
      // As soon as a decision on liveness needs to be made, pause output
      // operations to mitigate against breaking fifo with emitOpsSince().
      this.pauseOperations(
        // Also block transactions, recovery requests and other connect attempts.
        this.lock.acquire('state', 'decide live', 'share').then(release =>
          this.lock.exclusive('live', 'decide live', async () => {
            const remotesLive = this.remotes.live.value;
            if (remotesLive === true) {
              if (this.isGenesis)
                throw new Error('Genesis clone trying to join a live domain.');
              // Connect in the live lock
              await this.connect(retry, release);
              this.setLive(true);
            } else {
              // Stop receiving operations until re-connect, do not change outdated
              this.remoteOps.detach();
              if (remotesLive === false) {
                // We are the silo, the last survivor.
                if (this.newClone)
                  throw new Error('New clone is siloed.');
                // Stay live for any newcomers to rev-up from us.
                this.setLive(true);
                retry.complete();
              } else if (remotesLive === null) {
                // We are partitioned from the domain.
                this.setLive(false);
                retry.complete();
              }
            }
          }).finally(release)).catch(err => retry.error(err)));
    });
  }

  /**
   * @param retry to be notified of collaboration completion
   * @param releaseState to be called when the locked state is no longer needed
   * @see decideLive return value
   */
  @DatasetEngine.checkStateLocked.async
  private async connect(retry: Subscriber<ConnectStyle>, releaseState: () => void) {
    this.log.info(this.newClone ? 'new clone' :
        this.live.value === true && this.remotes.live.value === false ? 'silo' : 'clone',
      'connecting to remotes');
    try {
      if (!this.newClone) {
        const revup = await this.remotes.revupFrom(this.localTime, this.dataset.readState);
        if (revup != null) {
          releaseState();
          await this.processRevup(revup, retry);
          return;
        }
        // Otherwise fall through to snapshot recovery
      }
      const snapshot = await this.remotes.snapshot(this.dataset.readState);
      releaseState();
      await this.processSnapshot(snapshot, retry);
    } catch (err) {
      this.log.info('Cannot connect to remotes due to', err);
      /*
      An error could indicate that:
      1. The remotes have gone offline during our connection attempt. If they
         have reconnected, another attempt will have already been queued on the
         connect lock.
      2. A candidate collaborator timed-out. This could happen if we are
         mutually requesting rev-ups, for example if we both believe we are the
         silo. Hence the jitter on the soft reconnect, see
         this.reconnectDelayer.
      */
      retry.next(ConnectStyle.SOFT);
      retry.complete();
    }
  }

  /**
   * @param revup the revup recovery to process
   * @param retry to be notified of collaboration completion
   * @see decideLive return value
   */
  @DatasetEngine.checkNotClosed.async
  private async processRevup(revup: Revup, retry: Subscriber<ConnectStyle>) {
    this.log.info('revving-up from collaborator');
    // We don't wait until rev-ups have been completely delivered
    this.acceptRecoveryUpdates(revup.updates, retry);
    // Is there anything in our journal that post-dates the last revup?
    // Wait until those have been delivered, to preserve fifo.
    await this.emitOpsSince(revup);
  }

  /**
   * This method returns async when the snapshot is delivered. There may still
   * be operations incoming from the collaborator.
   *
   * @param snapshot the snapshot to process
   * @param retry to be notified of collaboration completion
   * @see decideLive return value
   */
  @DatasetEngine.checkNotClosed.async
  private async processSnapshot(snapshot: Snapshot, retry: Subscriber<ConnectStyle>) {
    this.messageService.join(snapshot.gwc);
    // If we have any operations since the snapshot: re-emit them now and
    // re-apply them to our own dataset when the snapshot is applied.
    /*
    FIXME: Holding this stuff in memory during a potentially long snapshot
    application is not scalable or safe.
    */
    const reEmits = this.emitOpsSince(snapshot, toArray());
    // Start applying the snapshot when we have done re-emitting
    const snapshotApplied = reEmits.then(() =>
      this.dataset.applySnapshot(snapshot, this.localTime));
    // Delay all updates until the snapshot has been fully applied
    // This is because a snapshot is applied in multiple transactions
    const updates = concat(
      snapshot.updates.pipe(delayUntil(snapshotApplied)),
      inflateFrom(reEmits));
    this.acceptRecoveryUpdates(updates, retry);
    return snapshotApplied; // We can go live as soon as the snapshot is applied
  }

  private async emitOpsSince<T = never>(
    recovery: Recovery,
    ret: OperatorFunction<OperationMessage, T[]> = ignoreElements()
  ): Promise<T[]> {
    const toReturn = (ops: Observable<OperationMessage>) =>
      firstValueFrom(ops.pipe(ret, defaultIfEmpty([])));
    if (this.newClone) {
      return toReturn(EMPTY);
    } else {
      const recent = await this.dataset.operationsSince(recovery.gwc);
      // If we don't have journal from our ticks on the collaborator's clock, this
      // will lose data! – Close and let the app decide what to do.
      if (recent == null)
        throw new MeldError('Clone outdated', `Missing local ticks since ${recovery.gwc}`);
      else
        return toReturn(recent.pipe(tap(op => this.nextOperation(op, 'post-recovery'))));
    }
  }

  private acceptRecoveryUpdates(
    updates: Observable<OperationMessage>, retry: Subscriber<ConnectStyle>) {
    this.remoteOps.attach(updates).then(() => {
      // If we were a new clone, we're up-to-date now
      this.log.info('connected');
      this.newClone = false;
      retry.complete();
    }, (err: any) => {
      // If rev-ups fail (for example, if the collaborator goes offline)
      // it's not a catastrophe but we do need to enqueue a retry
      this.log.warn('Rev-up did not complete due to', err);
      retry.next(ConnectStyle.HARD); // Force re-connect
      retry.complete();
    });
  }

  @DatasetEngine.checkNotClosed.async
  async newClock(): Promise<TreeClock> {
    const newClock = new Future<TreeClock>();
    await this.dataset.saveClock(gwc => {
      // TODO: This should really be encapsulated in the causal clock
      const lastPublicTick = gwc.getTicks(this.localTime);
      // Back-date the clock to the last public tick before forking
      const fork = this.localTime.ticked(lastPublicTick).forked();
      newClock.resolve(fork.right);
      // And re-apply the ticks to our local clock
      const localClock = fork.left.ticked(this.localTime.ticks);
      // This is synchronous with the fork
      this.messageService.push(localClock);
      return localClock;
    });
    return newClock;
  }

  @DatasetEngine.checkLive.async
  @DatasetEngine.checkStateLocked.async
  snapshot(): Promise<Snapshot> {
    return this.lock.exclusive('live', 'snapshot', async () => {
      this.log.info('Compiling snapshot');
      const sentSnapshot = new Future;
      const updates = this.remoteUpdatesBeforeNow(sentSnapshot);
      const snapshot = await this.dataset.takeSnapshot();
      return {
        ...snapshot, updates,
        // Snapshot data is a flowable, so no need to buffer it
        data: snapshot.data.pipe(tapComplete(sentSnapshot))
      };
    });
  }

  @DatasetEngine.checkLive.async
  @DatasetEngine.checkStateLocked.async
  revupFrom(time: TreeClock): Promise<Revup | undefined> {
    return this.lock.exclusive('live', 'revup', async () => {
      const operationsSent = new Future;
      const maybeMissed = this.remoteUpdatesBeforeNow(operationsSent);
      const gwc = new Future<GlobalClock>();
      const operations = await this.dataset.operationsSince(time, gwc);
      if (operations)
        return {
          gwc: await gwc,
          updates: merge(
            operations.pipe(tapComplete(operationsSent), tap(msg =>
              this.log.debug('Sending rev-up', msg.toString(this.log.getLevel())))),
            maybeMissed.pipe(delayUntil(operationsSent)))
        };
    });
  }

  private remoteUpdatesBeforeNow(until: PromiseLike<void>): Observable<OperationMessage> {
    if (this.orderingBuffer.length)
      this.log.info(`Emitting ${this.orderingBuffer.length} from ordering buffer`);
    const now = this.localTime;
    return merge(
      // #1 Anything currently in our ordering buffer
      from(this.orderingBuffer),
      // #2 Anything that arrives stamped prior to now
      this.remoteOps.receiving.pipe(
        filter(([op]) => op.time.anyLt(now)),
        takeUntil(from(until)))
    ).pipe(tap((msg: OperationMessage) => {
      this.log.debug('Forwarding update', msg.toString(this.log.getLevel()));
    }));
  }

  @DatasetEngine.checkNotClosed.async
  countQuads(...args: Parameters<CloneEngine['match']>): Promise<number> {
    return this.dataset.readState.countQuads(...args);
  }

  private wrapStreamFn<P extends any[], T>(
    fn: (...args: P) => BaseStream<T>): ((...args: P) => AsyncIterator<T>) {
    return (...args) => {
      return new TransformIterator<T>(this.closed ?
        Promise.reject(new MeldError('Clone has closed')) :
        this.lock.share('live', 'sparql', async () => wrap(fn(...args))));
    };
  }

  @DatasetEngine.checkNotClosed.rx
  @DatasetEngine.checkStateLocked.rx
  read(request: Read): Consumable<GraphSubject> {
    this.logRequest('read', request);
    // Extend the 'state' lock until the read actually happens, which is when
    // the 'live' lock is acquired. The read may also choose to extend the
    // 'state' lock while results are streaming.
    const results = new Future<Consumable<GraphSubject>>();
    this.lock.share('live', 'read', () => new Promise<void>(exitLiveLock => {
      // Only exit the live-lock when the results have been fully streamed
      results.resolve(this.dataset.read(request).pipe(finalize(exitLiveLock)));
    })).then(
      () => this.log.debug('read complete'),
      err => results.reject(err)); // Only if lock fails
    return inflateFrom(this.lock.extend('state', 'read', results));
  }

  @DatasetEngine.checkNotClosed.async
  @DatasetEngine.checkStateLocked.async
  async write(request: Write, opts?: WriteOptions): Promise<this> {
    await this.lock.share('live', 'write', async () => {
      this.logRequest('write', request);
      // Take the send timestamp just before enqueuing the transaction. This
      // ensures that transaction stamps increase monotonically.
      const sendTime = this.messageService.event();
      const update = await this.dataset.transact(async () =>
        [sendTime, await this.dataset.write(request)], opts);
      // Publish the operation
      if (update != null)
        this.nextOperation(update, 'write');
    });
    return this;
  }

  @DatasetEngine.checkNotClosed.async
  @DatasetEngine.checkStateLocked.async
  ask(pattern: Query): Promise<boolean> {
    return this.lock.extend('state', 'ask',
      this.lock.share('live', 'ask',
        () => this.dataset.ask(pattern)));
  }

  @DatasetEngine.checkNotClosed.async
  withLocalState<T>(procedure: StateProc<MeldReadState, T>): Promise<T> {
    return this.lock.share('state', 'protocol',
      () => procedure(this.dataset.readState));
  }

  private logRequest(type: 'read' | 'write', request: Pattern) {
    if (this.log.getLevel() <= levels.DEBUG)
      this.log.debug(type, 'request', JSON.stringify(request));
  }

  private createStatus(): LiveStatus {
    let remotesEverLive = false;
    const stateRollup = liveRollup({
      live: this.live,
      remotesLive: this.remotes.live,
      outdated: this.remoteOps.outdated,
      ticks: this.latestTicks
    });
    const toStatus = (state: typeof stateRollup['value']): MeldStatus => {
      if (state.remotesLive === true)
        remotesEverLive = true;
      const silo = state.live === true && state.remotesLive === false;
      return ({
        online: state.remotesLive != null,
        // If genesis, never outdated.
        // If we have never had live remotes and siloed, not outdated
        outdated: !this.isGenesis && state.outdated && (remotesEverLive || !silo),
        silo, ticks: state.ticks
      });
    };
    const matchStatus = (status: MeldStatus, match?: Partial<MeldStatus>) =>
      (match?.online === undefined || match.online === status.online) &&
      (match?.outdated === undefined || match.outdated === status.outdated) &&
      (match?.silo === undefined || match.silo === status.silo);
    const values = stateRollup.pipe(
      skipWhile(() => this.messageService == null),
      map(toStatus),
      distinctUntilChanged<MeldStatus>(matchStatus));
    const becomes = async (match?: Partial<MeldStatus>) => firstValueFrom(
      values.pipe(filter(status => matchStatus(status, match)),
        defaultIfEmpty(undefined)));
    return Object.defineProperties(values, {
      becomes: { value: becomes },
      value: { get: () => toStatus(stateRollup.value) }
    }) as unknown as LiveStatus;
  }

  @DatasetEngine.checkNotClosed.async
  async close(err?: any) {
    if (err)
      this.log.warn('Shutting down due to', err);
    else
      this.log.info('Shutting down normally');

    // Make sure we never receive another remote update
    this.subs.unsubscribe();
    this.remoteOps.close(err);
    this.remotes.setLocal(null);

    if (this.orderingBuffer.length) {
      this.log.warn(`closed with ${this.orderingBuffer.length} items in ordering buffer
      first: ${this.orderingBuffer[0]}
      time: ${this.localTime}`);
    }
    super.close(err);
    await this.dataset.close(err);
  }
}<|MERGE_RESOLUTION|>--- conflicted
+++ resolved
@@ -266,23 +266,10 @@
               this.log.debug('Accepting', logBody);
               const cxOp = await this.dataset.apply(msg, this.messageService);
               if (cxOp != null)
-                this.nextOperation(cxOp);
+                this.nextOperation(cxOp, 'constraint');
               msg.delivered.resolve();
             }
-<<<<<<< HEAD
           }) ? OperationOutcome.ACCEPTED : OperationOutcome.BUFFERED;
-=======
-          });
-        // The applications will enqueue in order on the dataset's transaction lock
-        await Promise.all(applications.map(
-          async ([msg, localTime, cxnTime]) => {
-            const cxOp = await this.dataset.apply(msg, localTime, cxnTime);
-            if (cxOp != null)
-              this.nextOperation(cxOp, 'constraint');
-            msg.delivered.resolve();
-          }));
-        return accepted ? OperationOutcome.ACCEPTED : OperationOutcome.BUFFERED;
->>>>>>> f9a23d3e
       } catch (err) {
         if (err instanceof MeldError && err.status === MeldErrorStatus['Update out of order']) {
           this.log.info(err.message);
